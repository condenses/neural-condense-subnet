from pydantic import BaseModel
from typing import List
import os


class TierConfig(BaseModel):
    incentive_percentage: float
    requests_per_epoch: int
    timeout: int
    supporting_models: List[str]
    max_condensed_tokens: int
    min_condensed_tokens: int
    max_context_length_in_chars: int
    accelerate_reward_scalar: float


class SyntheticTaskConfig(BaseModel):
    task: str
    criterias: List[str]
    rewarding_frequency: int
    weight: float


class EloGroup(BaseModel):
    min_elo: int
    max_elo: int
    k_factor: int


class Constants(BaseModel):
    TIER_CONFIG: dict[str, TierConfig] = {
        "research": TierConfig(
            incentive_percentage=1.0,
            requests_per_epoch=256,
            timeout=32,
            accelerate_reward_scalar=0.1,
            supporting_models=["Condense-AI/Mistral-7B-Instruct-v0.2"],
            max_condensed_tokens=1024,
            min_condensed_tokens=128,
            max_context_length_in_chars=10000,
        ),
        "inference_0": TierConfig(
            incentive_percentage=0.0,
            requests_per_epoch=1024,
            timeout=8,
            accelerate_reward_scalar=0.1,
            supporting_models=["Condense-AI/Mistral-7B-Instruct-v0.2"],
            max_condensed_tokens=1024,
            min_condensed_tokens=128,
            max_context_length_in_chars=15000,
        ),
        "inference_1": TierConfig(
            incentive_percentage=0.0,
            requests_per_epoch=1024,
            timeout=8,
            accelerate_reward_scalar=0.1,
            supporting_models=["Condense-AI/Mistral-7B-Instruct-v0.2"],
            max_condensed_tokens=2048,
            min_condensed_tokens=128,
            max_context_length_in_chars=20000,
        ),
    }

    SYNTHETIC_TASK_CONFIG: List[SyntheticTaskConfig] = [
        SyntheticTaskConfig(
            task="reconstruction",
            criterias=["loss"],
            rewarding_frequency=1,
            weight=0.8,
        ),
        SyntheticTaskConfig(
            task="question_answering",
            criterias=["accuracy"],
            rewarding_frequency=1,
            weight=0.2,
        ),
        SyntheticTaskConfig(
            task="continual_conversation",
            criterias=["reward_model"],
            rewarding_frequency=1,
            weight=0.0,
        ),
    ]

    # Default values
    EPOCH_LENGTH: int = 600
    SCORING_PER_MINER_PER_EPOCH: int = 1
    SUBNET_TEMPO: int = 360
    MIN_STAKE: int = int(os.environ.get("MIN_STAKE", 10000))
    RPE_PERCENTAGE_FOR_SYNTHETIC: float = 0.05
    BATCH_SIZE: int = 4
<<<<<<< HEAD
    SET_WEIGHTS_TIMEOUT: int = 60
    SCORE_MOVING_AVERAGE: float = 0.05
=======
>>>>>>> ca16945a
    ORGANIC_CLIENT_URL: str = "https://ncs-client.condenses.ai"
    REPORT_URL: str = "https://report.condenses.ai"
    INITIAL_ELO_RATING: float = 1000.0
    FLOOR_ELO_RATING: float = 100.0
    ELO_GROUPS: dict[str, EloGroup] = {
        "beginner": EloGroup(min_elo=0, max_elo=1200, k_factor=24),
        "intermediate": EloGroup(min_elo=1200, max_elo=2000, k_factor=16),
        "advanced": EloGroup(min_elo=2000, max_elo=3000, k_factor=4),
    }

    # Adjust values based on NETWORK environment variable
    def __init__(self, **data):
        super().__init__(**data)
        network = os.getenv("NETWORK")
        if network == "test":
            self.RPE_PERCENTAGE_FOR_SYNTHETIC = float(
                os.getenv("RPE_PERCENTAGE_FOR_SYNTHETIC", 0.5)
            )
            self.EPOCH_LENGTH = int(os.getenv("EPOCH_LENGTH", 600))
            self.MIN_STAKE = int(os.getenv("MIN_STAKE", 0))
            self.ORGANIC_CLIENT_URL = os.getenv(
                "ORGANIC_CLIENT_URL", "https://testnet-ncs-client.condenses.ai"
            )


constants = Constants()

if __name__ == "__main__":
    import rich

    for k, v in constants.model_dump().items():
        rich.print(f"- {k}: {v}")<|MERGE_RESOLUTION|>--- conflicted
+++ resolved
@@ -89,11 +89,7 @@
     MIN_STAKE: int = int(os.environ.get("MIN_STAKE", 10000))
     RPE_PERCENTAGE_FOR_SYNTHETIC: float = 0.05
     BATCH_SIZE: int = 4
-<<<<<<< HEAD
     SET_WEIGHTS_TIMEOUT: int = 60
-    SCORE_MOVING_AVERAGE: float = 0.05
-=======
->>>>>>> ca16945a
     ORGANIC_CLIENT_URL: str = "https://ncs-client.condenses.ai"
     REPORT_URL: str = "https://report.condenses.ai"
     INITIAL_ELO_RATING: float = 1000.0
